package Device::Firmata::Protocol;

=head1 NAME 

Device::Firmata::Protocol - details of the actual firmata protocol

=cut

use strict;
use warnings;
use vars qw/ $MIDI_DATA_SIZES /;

use constant {
	MIDI_COMMAND      => 0x80,
	MIDI_PARSE_NORMAL => 0,
	MIDI_PARSE_SYSEX  => 1,
	MIDI_START_SYSEX  => 0xf0,
	MIDI_END_SYSEX    => 0xf7,
};

use Device::Firmata::Constants qw/ :all /;
use Device::Firmata::Base
  ISA             => 'Device::Firmata::Base',
  FIRMATA_ATTRIBS => {
	buffer           => [],
	parse_status     => MIDI_PARSE_NORMAL,
	protocol_version => 'V_2_04', # We are starting with the highest protocol
  };

$MIDI_DATA_SIZES = {
	0x80 => 2,
	0x90 => 2,
	0xA0 => 2,
	0xB0 => 2,
	0xC0 => 1,
	0xD0 => 1,
	0xE0 => 2,
	0xF0 => 0,    # note that this requires special handling

	# Special for version queries
	0xF4 => 2,
	0xF9 => 2,
};

our $ONE_WIRE_COMMANDS = {
	SEARCH_REQUEST     => 0x40,
	CONFIG_REQUEST     => 0x41,
	SEARCH_REPLY       => 0x42,
	READ_REPLY         => 0x43,
	RESET_REQUEST_BIT  => 0x01,
	SKIP_REQUEST_BIT   => 0x02,
	SELECT_REQUEST_BIT => 0x04,
	READ_REQUEST_BIT   => 0x08,
	DELAY_REQUEST_BIT  => 0x10,
	WRITE_REQUEST_BIT  => 0x20,
};

our $SCHEDULER_COMMANDS = {
	CREATE_FIRMATA_TASK     => 0,
	DELETE_FIRMATA_TASK     => 1,
	ADD_TO_FIRMATA_TASK     => 2,
	DELAY_FIRMATA_TASK      => 3,
	SCHEDULE_FIRMATA_TASK   => 4,
	QUERY_ALL_FIRMATA_TASKS => 5,
	QUERY_FIRMATA_TASK      => 6,
	RESET_FIRMATA_TASKS     => 7,
	ERROR_TASK_REPLY        => 8,
	QUERY_ALL_TASKS_REPLY   => 9,
	QUERY_TASK_REPLY        => 10,
};

=head1 DESCRIPTION

Because we're dealing with a permutation of the
MIDI protocol, certain commands are one bytes,
others 2 or even 3. We do this part to figure out
how many bytes we're actually looking at

One of the first things to know is that that while
MIDI is packet based, the bytes have specialized
construction (where the top-most bit has been
reserved to differentiate if it's a command or a
data bit)

So on any byte being transferred in a MIDI stream, it
will look like the following

 BIT# | 7 | 6 | 5 | 4 | 3 | 2 | 1 | 0 |
 DATA | X | ? | ? | ? | ? | ? | ? | ? |

If X is a "1" this byte is considered a command byte
If X is a "0" this byte is considered a data bte

We figure out how many bytes a packet is by looking at the
command byte and of that byte, only the high nybble.
This nybble tells us the requisite information via a lookup 
table... 

See: http://www.midi.org/techspecs/midimessages.php
And
http://www.ccarh.org/courses/253/handout/midiprotocol/
For more information

Basically, however:

command
nibble  bytes   
8       2
9       2
A       2
B       2
C       1
D       1
E       2
F       0 or variable

=cut

=head2 message_data_receive

Receive a string of data. Normally, only one byte 
is passed due to the code but you can also pass as
many bytes in a string as you'd like

=cut

sub message_data_receive {

	# --------------------------------------------------
	my ( $self, $data ) = @_;

	defined $data and length $data or return;

	my $protocol_version  = $self->{protocol_version};
	my $protocol_commands = $COMMANDS->{$protocol_version};
	my $protocol_lookup   = $COMMAND_LOOKUP->{$protocol_version};

	# Add the new data to the buffer
	my $buffer = $self->{buffer} ||= [];
	push @$buffer, unpack "C*", $data;

	my @packets;

	# Loop until we're finished parsing all available packets
	while (@$buffer) {

		# Not in SYSEX mode, we can proceed normally
		if (    $self->{parse_status} == MIDI_PARSE_NORMAL
			and $buffer->[0] == MIDI_START_SYSEX )
		{
			my $command = shift @$buffer;
			push @packets,
			  {
				command     => $command,
				command_str => $protocol_lookup->{$command} || 'START_SYSEX',
			  };
			$self->{parse_status} = MIDI_PARSE_SYSEX;
			next;
		}

		# If in sysex mode, we will check for the end of the sysex message here
		elsif ( $self->{parse_status} == MIDI_PARSE_SYSEX
			and $buffer->[0] == MIDI_END_SYSEX )
		{
			$self->{parse_status} = MIDI_PARSE_NORMAL;
			my $command = shift @$buffer;
			push @packets,
			  {
				command     => $command,
				command_str => $protocol_lookup->{$command} || 'END_SYSEX',
			  };
<<<<<<< HEAD
=======
			# shift @$buffer;
>>>>>>> 20dddde7
		}

# Regardless of the SYSEX mode we are in, we will allow commands to interrupt the flowthrough
		elsif ( $buffer->[0] & MIDI_COMMAND ) {
			my $command = $buffer->[0] & 0xf0;
			if (( not defined $MIDI_DATA_SIZES->{$command}) || (not defined $MIDI_DATA_SIZES->{ $buffer->[0] })) {
				print "buffer[0]: ".$buffer->[0];	
			}
			my $bytes =
			  (      $MIDI_DATA_SIZES->{$command}
				  || $MIDI_DATA_SIZES->{ $buffer->[0] } ) + 1;
			if ( @$buffer < $bytes ) {
				last;
			}
			my @data = splice @$buffer, 0, $bytes;
			$command = shift @data;
			push @packets,
			  {
				command     => $command,
				command_str => $protocol_lookup->{$command}
				  || $protocol_lookup->{ $command & 0xf0 }
				  || 'UNKNOWN',
				data => \@data
			  };
		}

# We have a data byte, if we're in SYSEX mode, we'll just add that to the data stream
# packet
		elsif ( $self->{parse_status} == MIDI_PARSE_SYSEX ) {

			my $data = shift @$buffer;
			if ( @packets and $packets[-1]{command_str} eq 'DATA_SYSEX' ) {
				push @{ $packets[-1]{data} }, $data;
			}
			else {
				push @packets,
				  {
					command     => 0x0,
					command_str => 'DATA_SYSEX',
					data        => [$data]
				  };
			}

		}

		# No idea what to do with this one, eject it and skip to the next
		else {
			shift @$buffer;
			if ( not @$buffer ) {
				last;
			}
		}

	}

	return if not @packets;
	return \@packets;
}

=head2 sysex_parse

Takes the sysex data buffer and parses it into 
something useful

=cut

sub sysex_parse {

	# --------------------------------------------------
	my ( $self, $sysex_data ) = @_;

	my $protocol_version  = $self->{protocol_version};
	my $protocol_commands = $COMMANDS->{$protocol_version};
	my $protocol_lookup   = $COMMAND_LOOKUP->{$protocol_version};

	my $command = shift @$sysex_data;
	if ( defined $command ) {
		my $command_str = $protocol_lookup->{$command};

		my $return_data;

	  COMMAND_HANDLER: {
			$command == $protocol_commands->{REPORT_FIRMWARE} and do {
				$return_data = $self->handle_report_firmware($sysex_data);
				last;
			};

			$command == $protocol_commands->{CAPABILITY_RESPONSE} and do {
				$return_data = $self->handle_capability_response($sysex_data);
				last;
			};

			$command == $protocol_commands->{ANALOG_MAPPING_RESPONSE} and do {
				$return_data =
				  $self->handle_analog_mapping_response($sysex_data);
				last;
			};

			$command == $protocol_commands->{PIN_STATE_RESPONSE} and do {
				$return_data = $self->handle_pin_state_response($sysex_data);
				last;
			};

			$command == $protocol_commands->{ONEWIRE_REPLY} and do {
				$return_data = $self->handle_onewire_reply($sysex_data);
				last;
			};

			$command == $protocol_commands->{SCHEDULER_REPLY} and do {
				$return_data = $self->handle_scheduler_reply($sysex_data);
				last;
			};

		}

		return {
			command     => $command,
			command_str => $command_str,
			data        => $return_data
		};
	}
	return undef;
}

=head2 message_prepare

Using the midi protocol, create a binary packet
that can be transmitted to the serial output

=cut

sub message_prepare {

	# --------------------------------------------------
	my ( $self, $command_name, $channel, @data ) = @_;

	my $protocol_version  = $self->{protocol_version};
	my $protocol_commands = $COMMANDS->{$protocol_version};
	my $command           = $protocol_commands->{$command_name} or return;

	my $bytes = 1 +
	  ( $MIDI_DATA_SIZES->{ $command & 0xf0 } || $MIDI_DATA_SIZES->{$command} );
	my $packet = pack "C" x $bytes, $command | $channel, @data;
	return $packet;
}

=head2 packet_sysex_command

create a binary packet containing a sysex-command

=cut

sub packet_sysex_command {

	my ( $self, $command_name, @data ) = @_;

	my $protocol_version  = $self->{protocol_version};
	my $protocol_commands = $COMMANDS->{$protocol_version};
	my $command           = $protocol_commands->{$command_name} or return;

#    my $bytes = 3+($MIDI_DATA_SIZES->{$command & 0xf0}||$MIDI_DATA_SIZES->{$command});
	my $bytes = @data + 3;
	my $packet = pack "C" x $bytes, $protocol_commands->{START_SYSEX},
	  $command,
	  @data,
	  $protocol_commands->{END_SYSEX};
	return $packet;
}

=head2 packet_query_version

Craft a firmware version query packet to be sent

=cut

sub packet_query_version {

	my $self = shift;
	return $self->message_prepare( REPORT_VERSION => 0 );

}

sub handle_query_version_response {

}

=head2 packet_query_firmware

Craft a firmware variant query packet to be sent

=cut

sub packet_query_firmware {

	my $self = shift;

	return $self->packet_sysex_command(REPORT_FIRMWARE);
}

sub handle_report_firmware {

	my ( $self, $sysex_data ) = @_;

	return {
		major_version => shift @$sysex_data,
		minor_version => shift @$sysex_data,
		firmware      => double_7bit_to_string($sysex_data)
	};
}

sub packet_query_capability {

	my $self = shift;

	return $self->packet_sysex_command(CAPABILITY_QUERY);
}

#/* capabilities response
# * -------------------------------
# * 0  START_SYSEX (0xF0) (MIDI System Exclusive)
# * 1  capabilities response (0x6C)
# * 2  1st mode supported of pin 0
# * 3  1st mode's resolution of pin 0
# * 4  2nd mode supported of pin 0
# * 5  2nd mode's resolution of pin 0
# ...   additional modes/resolutions, followed by a single 127 to mark the
#       end of the first pin's modes.  Each pin follows with its mode and
#       127, until all pins implemented.
# * N  END_SYSEX (0xF7)
# */

sub handle_capability_response {

	my ( $self, $sysex_data ) = @_;

	my @pins;

	my $firstbyte = shift @$sysex_data;

	while ( defined $firstbyte ) {

		my @pinmodes;
		while ( defined $firstbyte && $firstbyte != 127 ) {
			my $pinmode = {
				mode       => $firstbyte,
				resolution => shift @$sysex_data    # /secondbyte
			};
			push @pinmodes, $pinmode;
			$firstbyte = shift @$sysex_data;
		}
		push @pins, \@pinmodes;
		$firstbyte = shift @$sysex_data;
	}

	return { pins => \@pins };

}

sub packet_query_analog_mapping {

	my $self = shift;

	return $self->packet_sysex_command(ANALOG_MAPPING_QUERY);
}

#/* analog mapping response
# * -------------------------------
# * 0  START_SYSEX (0xF0) (MIDI System Exclusive)
# * 1  analog mapping response (0x6A)
# * 2  analog channel corresponding to pin 0, or 127 if pin 0 does not support analog
# * 3  analog channel corresponding to pin 1, or 127 if pin 1 does not support analog
# * 4  analog channel corresponding to pin 2, or 127 if pin 2 does not support analog
# ...   etc, one byte for each pin
# * N  END_SYSEX (0xF7)
# */

sub handle_analog_mapping_response {

	my ( $self, $sysex_data ) = @_;

	# my @pins;

	# my $pin_mapping = shift @$sysex_data;

	# while ( defined $pin_mapping ) {
	#	push @pins, $pin_mapping;
	# }

	# return { pins => \@pins };
	return { pins => $sysex_data }; # FIXME how to handle this?

}

#/* pin state query
# * -------------------------------
# * 0  START_SYSEX (0xF0) (MIDI System Exclusive)
# * 1  pin state query (0x6D)
# * 2  pin (0 to 127)
# * 3  END_SYSEX (0xF7) (MIDI End of SysEx - EOX)
# */

sub packet_query_pin_state {

	my ( $self, $pin ) = @_;

	return $self->packet_sysex_command( PIN_STATE_QUERY, $pin );
}

#/* pin state response
# * -------------------------------
# * 0  START_SYSEX (0xF0) (MIDI System Exclusive)
# * 1  pin state response (0x6E)
# * 2  pin (0 to 127)
# * 3  pin mode (the currently configured mode)
# * 4  pin state, bits 0-6
# * 5  (optional) pin state, bits 7-13
# * 6  (optional) pin state, bits 14-20
# ...  additional optional bytes, as many as needed
# * N  END_SYSEX (0xF7)
# */

sub handle_pin_state_response {

	my ( $self, $sysex_data ) = @_;

	my $pin   = shift @$sysex_data;
	my $mode  = shift @$sysex_data;
	my $state = shift @$sysex_data & 0x7f;

	my $nibble = shift @$sysex_data;
	for ( my $i = 1 ; defined $nibble ; $nibble = shift @$sysex_data ) {
		$state += ( $nibble & 0x7f ) << ( 7 * $i );
	}

	return {
		pin   => $pin,
		mode  => $mode,
		state => $state
	};

}

sub packet_sampling_interval {

	my ( $self, $interval ) = @_;

	return $self->packet_sysex_command( SAMPLING_INTERVAL,
		$interval & 0x7f,
		$interval >> 7
	);
}

#/* I2C read/write request
# * -------------------------------
# * 0  START_SYSEX (0xF0) (MIDI System Exclusive)
# * 1  I2C_REQUEST (0x76)
# * 2  slave address (LSB)
# * 3  slave address (MSB) + read/write and address mode bits
#      {7: always 0} + {6: reserved} + {5: address mode, 1 means 10-bit mode} +
#      {4-3: read/write, 00 => write, 01 => read once, 10 => read continuously, 11 => stop reading} +
#      {2-0: slave address MSB in 10-bit mode, not used in 7-bit mode}
# * 4  data 0 (LSB)
# * 5  data 0 (MSB)
# * 6  data 1 (LSB)
# * 7  data 1 (MSB)
# * ...
# * n  END_SYSEX (0xF7)
# */

sub packet_i2c_request {

}

#/* I2C reply
# * -------------------------------
# * 0  START_SYSEX (0xF0) (MIDI System Exclusive)
# * 1  I2C_REPLY (0x77)
# * 2  slave address (LSB)
# * 3  slave address (MSB)
# * 4  register (LSB)
# * 5  register (MSB)
# * 6  data 0 LSB
# * 7  data 0 MSB
# * ...
# * n  END_SYSEX (0xF7)
# */

sub handle_i2c_reply {

	my ( $self, $sysex_data ) = @_;

	my $slave_address =
	  ( shift @$sysex_data & 0x7f ) + ( shift @$sysex_data << 7 );
	my $register = ( shift @$sysex_data & 0x7f ) + ( shift @$sysex_data << 7 );

	my @data;

	my $lsb = shift @$sysex_data;
	while ( defined $lsb ) {
		my $msb = shift @$sysex_data;
		push @data, ( $lsb & 0x7f + ( $msb << 7 ) & 0x7f );
		$lsb = shift @$sysex_data;
	}

	return {
		slave_address => $slave_address,
		register      => $register,
		data          => \@data,
	};
}

#/* I2C config
# * -------------------------------
# * 0  START_SYSEX (0xF0) (MIDI System Exclusive)
# * 1  I2C_CONFIG (0x78)
# * 2  Delay in microseconds (LSB)
# * 3  Delay in microseconds (MSB)
# * ... user defined for special cases, etc
# * n  END_SYSEX (0xF7)
# */

sub packet_i2c_config {

	my ( $self, $data ) = @_;

	my $delay  = $data->{delay};
	my @custom = $data->{custom_data};

	return $self->packet_sysex_command( I2C_CONFIG,
		$delay & 0x7f,
		$delay >> 7, @custom
	);
}

#/* servo config
# * --------------------
# * 0  START_SYSEX (0xF0)
# * 1  SERVO_CONFIG (0x70)
# * 2  pin number (0-127)
# * 3  minPulse LSB (0-6)
# * 4  minPulse MSB (7-13)
# * 5  maxPulse LSB (0-6)
# * 6  maxPulse MSB (7-13)
# * 7  END_SYSEX (0xF7)
# */

sub packet_servo_config {

	my ( $self, $data ) = @_;

	my $min_pulse = $data->{min_pulse};
	my $max_pulse = $data->{max_pulse};

	return $self->packet_sysex_command( SERVO_CONFIG,
		$data->{pin} & 0x7f,
		$min_pulse & 0x7f,
		$min_pulse >> 7,
		$max_pulse & 0x7f,
		$max_pulse >> 7
	);
}

#This is just the standard SET_PIN_MODE message:

#/* set digital pin mode
# * --------------------
# * 1  set digital pin mode (0xF4) (MIDI Undefined)
# * 2  pin number (0-127)
# * 3  state (INPUT/OUTPUT/ANALOG/PWM/SERVO, 0/1/2/3/4)
# */

#Then the normal ANALOG_MESSAGE data format is used to send data.

#/* write to servo, servo write is performed if the pins mode is SERVO
# * ------------------------------
# * 0  ANALOG_MESSAGE (0xE0-0xEF)
# * 1  value lsb
# * 2  value msb
# */

sub packet_onewire_search_request {
	my ( $self, $pin ) = @_;
	return $self->packet_sysex_command( ONEWIRE_REQUEST,$ONE_WIRE_COMMANDS->{SEARCH_REQUEST},$pin);
};

sub packet_onewire_config_request {
	my ( $self, $pin, $power ) = @_;
	return $self->packet_sysex_command( ONEWIRE_REQUEST, $ONE_WIRE_COMMANDS->{CONFIG_REQUEST},$pin,
		( defined $power ) ? $power : 1
	);
};

#$args = {
#	reset => undef | 1,
#	skip => undef | 1,
#	select => undef | device,
#	read => undef | short int,
#	delay => undef | long int,
#	write => undef | bytes[],
#}

sub packet_onewire_request {
	my ( $self, $pin, $args ) = @_;
	my $subcommand = 0;
	my @data;
	if (defined $args->{reset}) {
		$subcommand |= $ONE_WIRE_COMMANDS->{RESET_REQUEST_BIT};
	}
	if (defined $args->{skip}) {
		$subcommand |= $ONE_WIRE_COMMANDS->{SKIP_REQUEST_BIT};
	}
	if (defined $args->{select}) {
		$subcommand |= $ONE_WIRE_COMMANDS->{SELECT_REQUEST_BIT};
		push_onewire_device_to_byte_array($args->{select},\@data);
	}
	if (defined $args->{read}) {
		$subcommand |= $ONE_WIRE_COMMANDS->{READ_REQUEST_BIT};
		push @data,$args->{read} & 0xFF;
		push @data,($args->{read}>>8) & 0xFF;
	}
	if (defined $args->{delay}) {
		$subcommand |= $ONE_WIRE_COMMANDS->{DELAY_REQUEST_BIT};
		push @data,$args->{delay} & 0xFF;
		push @data,($args->{delay}>>8) & 0xFF;
		push @data,($args->{delay}>>16) & 0xFF;
		push @data,($args->{delay}>>24) & 0xFF;
	}
	if (defined $args->{write}) {
		$subcommand |= $ONE_WIRE_COMMANDS->{WRITE_REQUEST_BIT};
		my $writeBytes=$args->{write};
		push @data,@$writeBytes;
	}
	return $self->packet_sysex_command( ONEWIRE_REQUEST, $subcommand, $pin, pack_as_7bit(@data));
};
		
sub handle_onewire_reply {

	my ( $self, $sysex_data ) = @_;

	my $command = shift @$sysex_data;
	my $pin     = shift @$sysex_data;

	if ( defined $command ) {
	  COMMAND_HANDLER: {

			$command == $ONE_WIRE_COMMANDS->{READ_REPLY}
			  and do {    #PIN,COMMAND,ADDRESS,DATA

				my @data = unpack_from_7bit(@$sysex_data);
				my $device = shift_onewire_device_from_byte_array(\@data);

				return {
					pin     => $pin,
					command => 'READ_REPLY',
					device  => $device,
					data    => \@data
				};
			  };

			$command == $ONE_WIRE_COMMANDS->{SEARCH_REPLY}
			  and do {    #PIN,COMMAND,ADDRESS...

				my @devices;
				my @data = unpack_from_7bit(@$sysex_data);
				my $device = shift_onewire_device_from_byte_array(\@data);
				while ( defined $device ) {
					push @devices, $device;
					$device = shift_onewire_device_from_byte_array(\@data);
				}
				return {
					pin     => $pin,
					command => 'SEARCH_REPLY',
					devices => \@devices,
				};
			  };
		}
	}
}

#define CREATE_FIRMATA_TASK 0
#define DELETE_FIRMATA_TASK 1
#define ADD_TO_FIRMATA_TASK 3
#define SCHEDULE_FIRMATA_TASK 4
#define QUERY_ALL_FIRMATA_TASKS 5
#define QUERY_FIRMATA_TASK 6

#$SCHEDULER_COMMANDS = {
#	CREATE_FIRMATA_TASK     => 0,
#	DELETE_FIRMATA_TASK     => 1,
#	ADD_TO_FIRMATA_TASK     => 3,
#	SCHEDULE_FIRMATA_TASK   => 4,
#	QUERY_ALL_FIRMATA_TASKS => 5,
#	QUERY_FIRMATA_TASK      => 6,
#   RESET_FIRMATA_TASKS     => 7,
#};

sub packet_create_task {
	my ($self,$id,$len) = @_;
	my $packet = $self->packet_sysex_command('SCHEDULER_REQUEST', $SCHEDULER_COMMANDS->{CREATE_FIRMATA_TASK}, $id, $len & 0x7F, $len>>7);
	return $packet;
}

sub packet_delete_task {
	my ($self,$id) = @_;
	return $self->packet_sysex_command('SCHEDULER_REQUEST', $SCHEDULER_COMMANDS->{DELETE_FIRMATA_TASK}, $id);
}

sub packet_add_to_task {
	my ($self,$id,@data) = @_;
	my $packet = $self->packet_sysex_command('SCHEDULER_REQUEST', $SCHEDULER_COMMANDS->{ADD_TO_FIRMATA_TASK}, $id, pack_as_7bit(@data));
	return $packet;
}

sub packet_schedule_task {
	my ($self,$id,$time_ms) = @_;
	my $packet = $self->packet_sysex_command('SCHEDULER_REQUEST', $SCHEDULER_COMMANDS->{SCHEDULE_FIRMATA_TASK}, $id, pack_as_7bit($time_ms & 0xFF, ($time_ms & 0xFF00)>>8, ($time_ms & 0xFF0000)>>16,($time_ms & 0xFF000000)>>24));
	return $packet;
}

sub packet_query_all_tasks {
	my $self = shift;
	return $self->packet_sysex_command('SCHEDULER_REQUEST', $SCHEDULER_COMMANDS->{QUERY_ALL_FIRMATA_TASKS});
}

sub packet_query_task {
	my ($self,$id) = @_;
	return $self->packet_sysex_command('SCHEDULER_REQUEST', $SCHEDULER_COMMANDS->{QUERY_FIRMATA_TASK},$id);
}

sub packet_reset_scheduler {
	my $self = shift;
	return $self->packet_sysex_command('SCHEDULER_REQUEST', $SCHEDULER_COMMANDS->{RESET_FIRMATA_TASKS});
}

sub handle_scheduler_reply {
	my ( $self, $sysex_data ) = @_;
	
	my $command = shift @$sysex_data;

	if ( defined $command ) {
	  COMMAND_HANDLER: {

			$command == $SCHEDULER_COMMANDS->{QUERY_ALL_TASKS_REPLY} and do {
				return {
					command => 'QUERY_ALL_TASKS_REPLY',
					ids => $sysex_data,
				}
			};
			
			($command == $SCHEDULER_COMMANDS->{QUERY_TASK_REPLY} or $command == $SCHEDULER_COMMANDS->{ERROR_TASK_REPLY}) and do {
				
				my $error = ($command == $SCHEDULER_COMMANDS->{ERROR_TASK_REPLY});
				if (scalar @$sysex_data == 1) {
					return {
						command => ($error ? 'ERROR_TASK_REPLY' : 'QUERY_TASK_REPLY'),
						id => shift @$sysex_data,
					}
				}
				if (scalar @$sysex_data >= 11) {
					my $id = shift @$sysex_data;
					my @data = unpack_from_7bit(@$sysex_data);
					return {
						command => ($error ? 'ERROR_TASK_REPLY' : 'QUERY_TASK_REPLY'),
						id => $id,
						time_ms => shift @data | (shift @data)<<8 | (shift @data)<<16 | (shift @data)<<24,
						len => shift @data  | (shift @data)<<8,
						position => shift @data  | (shift @data)<<8,
						messages => \@data,
					}
				}
			};
	  }
	}
}
			

sub shift14bit {

	my $data = shift;

	my $lsb = shift @$data;
	my $msb = shift @$data;
	return
	    defined $lsb
	  ? defined $msb
		  ? ( $msb << 7 ) + ( $lsb & 0x7f )
		  : $lsb
	  : undef;
}

sub double_7bit_to_string {
	my ( $data, $numbytes ) = @_;
	my $ret;
	if ( defined $numbytes ) {
		for ( my $i = 0 ; $i < $numbytes ; $i++ ) {
			my $value = shift14bit($data);
			$ret .= chr($value);
		}
	}
	else {
		while (@$data) {
			my $value = shift14bit($data);
			$ret .= chr($value);
		}
	}
	return $ret;
}

sub double_7bit_to_array {
	my ( $data, $numbytes ) = @_;
	my @ret;
	if ( defined $numbytes ) {
		for ( my $i = 0 ; $i < $numbytes ; $i++ ) {
			push @ret, shift14bit($data);
		}
	}
	else {
		while (@$data) {
			my $value = shift14bit($data);
			push @ret, $value;
		}
	}
	return @ret;
}

sub shift_onewire_device_from_byte_array {
	my $buffer = shift;

	my $family = shift @$buffer;
	if ( defined $family ) {
		my @address;
		for (my $i=0;$i<6;$i++) {
			push @address,shift @$buffer;
		}
		my $crc = shift @$buffer;
		return {
			family   => $family,
			identity => \@address,
			crc      => $crc
		};
	}
	else {
		return undef;
	}

}

sub push_value_as_two_7bit {
	my ( $value, $buffer ) = @_;
	push @$buffer, $value & 0x7f;    #LSB
	push @$buffer, ( $value >> 7 ) & 0x7f;    #MSB
}

sub push_onewire_device_to_byte_array {
	my ( $device, $buffer ) = @_;
	push @$buffer, $device->{family};
	for ( my $i = 0 ; $i < 6 ; $i++ ) {
		push @$buffer, $device->{identity}[$i];
	}
	push @$buffer, $device->{crc};
}

sub push_array_as_two_7bit {
	my ( $data, $buffer ) = @_;
	my $byte = shift @$data;
	while ( defined $byte ) {
		push_value_as_two_7bit( $byte, $buffer );
		$byte = shift @$data;
	}
}

sub pack_as_7bit {
	my @data = @_;
	my @outdata;
	my $numBytes    = @data;
	my $messageSize = ( $numBytes << 3 ) / 7;
	for ( my $i = 0 ; $i < $messageSize ; $i++ ) {
		my $j     = $i * 7;
		my $pos   = $j >> 3;
		my $shift = $j & 7;
		my $out   = $data[$pos] >> $shift & 0x7F;
		
		if ($out >> 7 > 0) {
			printf "%b, %b, %d\n",$data[$pos],$out,$shift;
		}
		
		if ( $shift > 1 && $pos < $numBytes-1 ) {
			$out |= ( $data[ $pos + 1 ] << ( 8 - $shift ) ) & 0x7F;
		}
		push( @outdata, $out );
	}
	return @outdata;
}

sub unpack_from_7bit {
	my @data = @_;
	my @outdata;
	my $numBytes = @data;
	my $outBytes = ( $numBytes * 7 ) >> 3;
	for ( my $i = 0 ; $i < $outBytes ; $i++ ) {
		my $j     = $i << 3;
		my $pos   = $j / 7;
		my $shift = $j % 7;
		push( @outdata,
			( $data[$pos] >> $shift ) |
			  ( ( $data[ $pos + 1 ] << ( 7 - $shift ) ) & 0xFF ) );
	}
	return @outdata;
}

1;<|MERGE_RESOLUTION|>--- conflicted
+++ resolved
@@ -169,18 +169,11 @@
 				command     => $command,
 				command_str => $protocol_lookup->{$command} || 'END_SYSEX',
 			  };
-<<<<<<< HEAD
-=======
-			# shift @$buffer;
->>>>>>> 20dddde7
 		}
 
 # Regardless of the SYSEX mode we are in, we will allow commands to interrupt the flowthrough
 		elsif ( $buffer->[0] & MIDI_COMMAND ) {
 			my $command = $buffer->[0] & 0xf0;
-			if (( not defined $MIDI_DATA_SIZES->{$command}) || (not defined $MIDI_DATA_SIZES->{ $buffer->[0] })) {
-				print "buffer[0]: ".$buffer->[0];	
-			}
 			my $bytes =
 			  (      $MIDI_DATA_SIZES->{$command}
 				  || $MIDI_DATA_SIZES->{ $buffer->[0] } ) + 1;
@@ -751,23 +744,6 @@
 		}
 	}
 }
-
-#define CREATE_FIRMATA_TASK 0
-#define DELETE_FIRMATA_TASK 1
-#define ADD_TO_FIRMATA_TASK 3
-#define SCHEDULE_FIRMATA_TASK 4
-#define QUERY_ALL_FIRMATA_TASKS 5
-#define QUERY_FIRMATA_TASK 6
-
-#$SCHEDULER_COMMANDS = {
-#	CREATE_FIRMATA_TASK     => 0,
-#	DELETE_FIRMATA_TASK     => 1,
-#	ADD_TO_FIRMATA_TASK     => 3,
-#	SCHEDULE_FIRMATA_TASK   => 4,
-#	QUERY_ALL_FIRMATA_TASKS => 5,
-#	QUERY_FIRMATA_TASK      => 6,
-#   RESET_FIRMATA_TASKS     => 7,
-#};
 
 sub packet_create_task {
 	my ($self,$id,$len) = @_;
